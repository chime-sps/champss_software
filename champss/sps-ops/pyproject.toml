[tool.poetry]
name = "sps-ops"
version = "0.4.5"
description = "CHIME/SPS Operations"
authors = ["CHIME SPS <chime_spawg@physics.mcgill.>"]
license = "MIT"
readme = "README.md"
packages = [{include = "sps_ops"}]

[tool.poetry.dependencies]
python = ">=3.8,<3.12"
docker = "^6.1.3"
prometheus-api-client = "^0.5.4"
click = "^8.1.4"
<<<<<<< HEAD
pandas = "^2.1.3"
matplotlib = "^3.8.2"
pymongo = "^4.6.1"
requests = "<2.32.0"
=======
pandas = "^2.0.3"
matplotlib = "^3.7.1"
pymongo = "^4.4.0"
>>>>>>> 6d19db70

[tool.poetry.group.dev.dependencies]
commitizen = "^3.4.0"
mypy = "^1.4.0"
pre-commit = "^3.3.3"
pytest = "^7.3.2"

[tool.poetry.scripts]
delete-exited-pipeline-containers = "sps_ops.scripts.delete_exited_pipeline_containers:main"
delete-stalling-pipeline-containers = "sps_ops.scripts.delete_stalling_pipeline_containers:main"
delete-old-docker-images = "sps_ops.scripts.delete_old_docker_images:main"
plot-processes-cadvisor-metrics = "sps_ops.scripts.plot_processes_cadvisor_metrics:main"

[build-system]
requires = ["poetry-core"]
build-backend = "poetry.core.masonry.api"<|MERGE_RESOLUTION|>--- conflicted
+++ resolved
@@ -12,16 +12,9 @@
 docker = "^6.1.3"
 prometheus-api-client = "^0.5.4"
 click = "^8.1.4"
-<<<<<<< HEAD
-pandas = "^2.1.3"
-matplotlib = "^3.8.2"
-pymongo = "^4.6.1"
-requests = "<2.32.0"
-=======
 pandas = "^2.0.3"
 matplotlib = "^3.7.1"
 pymongo = "^4.4.0"
->>>>>>> 6d19db70
 
 [tool.poetry.group.dev.dependencies]
 commitizen = "^3.4.0"
