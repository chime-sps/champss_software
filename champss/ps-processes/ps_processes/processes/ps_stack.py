#!/usr/bin/env python

import datetime
import itertools
import logging
import os
import time
from pathlib import PurePath

import filelock
import h5py
import numpy as np
import pytz
from attr import ib as attribute
from attr import s as attrs
from attr.validators import instance_of
from filelock import FileLock, Timeout
from ps_processes import (
    FailedChi2TestError,
    IncompleteMonthlyStackError,
    NoPsStackDbError,
    StackNotInDbError,
)
from ps_processes.utilities.qc import (
    compare_ps_to_chisqr_kstest,
    validate_ps_chisqr_outlier_bins,
)
from ps_processes.utilities.utilities import check_in_range, grab_metric_history
from scipy.stats import median_abs_deviation
from sps_common.interfaces import PowerSpectra
from sps_databases import db_api

log = logging.getLogger(__name__)


@attrs(slots=True)
class PowerSpectraStack:
    """
    Class to stack power spectra.

    Parameters
    =======
    mode: str
        The mode to stack the power spectra. Either 'month' for stacking daily stack into monthly stack
        or 'cumul' to stack monthly stack to cumulative stack. Default = 'month'

    basepath: str
        The basepath to write the power spectra stack to. Default = current file path

    qc: bool
        Whether to run a quality control to check if the stack is clean for stacking. Default = True

    qc_config: dict
        Dictionary of the configurations to run on the power spectra quality control process. Default = {}

    spectra_nbit: int
        The number of bits to read the power spectra stack with. Default = 32

    stack_nbit: int
        The number of bits to write the power spectra stack into. Default = 16

    delete_monthly_stack: bool
        Whether to delete the existing monthly power spectra stack after stacking into cumulative power spectra stack.
        Default = True

    infile_overwrite: bool
        Whether to read the monthly stack per DM and summing it and overwrite the file instead of loading the whole
        stack at once, summing the stacks together and write the new stack to file. Default = False

    readout_stack: bool
        Whether to read the stack on disk by chunks and adding them to the current stack to form a new stack, instead
        of loading the full stack before stacking process. Default = True

    update_db: bool
        Whether to update the power spectra stack database post stacking. Default = True

    max_lock_age: float
        Maximum age of the stack lock file before it gets ignored. Default = 1800
    """

    mode = attribute(default="month")
    basepath = attribute(default="./", validator=instance_of(str))
    qc = attribute(default=True, validator=instance_of(bool))
    qc_config = attribute(default={}, validator=instance_of(dict))
    spectra_nbit = attribute(default=32, validator=instance_of(int))
    stack_nbit = attribute(default=16, validator=instance_of(int))
    delete_monthly_stack = attribute(default=True, validator=instance_of(bool))
    infile_overwrite = attribute(default=False, validator=instance_of(bool))
    readout_stack = attribute(default=True, validator=instance_of(bool))
    update_db = attribute(default=True, validator=instance_of(bool))
    max_lock_age = attribute(default=1800.0, validator=instance_of(float))
    lock = attribute(init=False, validator=instance_of(filelock._unix.UnixFileLock))
    write_when_file_not_found = attribute(default=True, validator=instance_of(bool))

    @mode.validator
    def _validate_mode(self, attribute, value):
        assert value in [
            "month",
            "cumul",
        ], f"The {attribute.name} must be either 'month' or 'cumul'"

    @spectra_nbit.validator
    @stack_nbit.validator
    def _validate_nbit(self, attribute, value):
        assert value in [
            16,
            32,
            64,
            128,
        ], f"The {attribute.name} value must be 16, 32, 64 or 128"

    def stack(self, pspec):
        """
        Process to stack the power spectra to form a stacked power spectrum across
        multiple days. The power spectra has information for the code to look for the
        relevant stack from the database to load, stack and save the data. The process
        will return the daily power spectra or the cumulative power spectra.

        Parameters
        ==========
        pspec: PowerSpectra
            PowerSpectra object with the properties of the power spectra to stack

        Returns
        =======
        pspec or pspec_stack: PowerSpectra
            PowerSpectra object, which will be the daily power spectra for 'month'
            mode and the cumulative power spectra for 'cumul'
        """

        # qc test to know if we want to load the power spectra stack at all.
        if self.qc:
            log.info("Running Quality Control on the power spectra stack")
            quality_result, quality_metrics = self.quality_control(pspec)
            if self.mode == "month" and self.update_db:
                self.update_obs_database(pspec, quality_result, quality_metrics)
            elif self.mode == "cumul" and self.update_db:
                payload_qc = {
                    "datetimes_per_month": pspec.datetimes,
                    "qc_test_per_month": quality_metrics,
                    "qc_label_per_month": quality_result,
                }
                db_api.append_ps_stack(
                    db_api.get_observation(pspec.obs_id[0]).pointing_id, payload_qc
                )
                log.info(
                    "Written quality metrics of monthly stack of of"
                    f" {pspec.ra:.2f} {pspec.dec:.2f} to database"
                )

            if not quality_result:
                # raise a custom error to catch for ps search purposes.
                raise FailedChi2TestError(
                    f"Power spectra stack from observation {pspec.obs_id} failed"
                    " quality test.Not stacking the current spectra to the power"
                    " spectra stack."
                )
        else:
            if self.mode == "month" and self.update_db:
                self.update_obs_database(pspec, True)

        # get the power spectra stack db
        ps_stack_db = self.get_ps_stack_db(pspec)

        # If no databae entry exists try to lock the file
        stack_file_open = None
        if not ps_stack_db:
            stack_file_path = self.get_stack_file_path(pspec)
            self.lock_stack(stack_file_path)
            # If the stack is already locked by another process,
            # that process will create a new database entry which is then read
            ps_stack_db = self.get_ps_stack_db(pspec)

        # check if there is existing stack entry
        if not ps_stack_db:
            ps_stack_db = self.get_ps_stack_db(pspec)
            if self.mode == "cumul":
                raise NoPsStackDbError(
                    "The power spectra stack database for"
                    f" {pspec.ra:.2f} {pspec.dec:.2f} should exist if we are stacking"
                    " monthly stack to cumulative stack"
                )
            log.info(
                "No database entry for power spectrum stack of"
                f" {pspec.ra:.2f} {pspec.dec:.2f}."
            )
            stack_file_path = self.get_stack_file_path(pspec)
            log.info(f"Writing new power spectra stack to {stack_file_path}.")
            if os.path.isfile(stack_file_path):
                existing_file_ok = PowerSpectra.check_file_keys(stack_file_path)
                if existing_file_ok:
                    raise StackNotInDbError(
                        f"Stack file {stack_file_path} aready exists on disk but not in"
                        " database. File appears to be properly saved."
                    )
                else:
                    log.error(
                        f"Stack file {stack_file_path} aready exists on disk but appears to be broken. Will delete old file."
                    )
                    os.remove(stack_file_path)
            pspec.write(stack_file_path, nbit=self.stack_nbit)
            if self.update_db:
                log.info(
                    f"Creating new database entry for {pspec.ra:.2f} {pspec.dec:.2f}."
                )
                self.create_stack_database(pspec, stack_file_path)
            self.unlock_stack()
            return pspec
        else:
            # Try loading the existing monthly/cumulative stack
            if self.mode == "month":
                stack_file_path = ps_stack_db.datapath_month
            elif self.mode == "cumul":
                # check if the loaded monthly stack is consistent with the database
                if (pspec.num_days != ps_stack_db.num_days_month) or (
                    pspec.datetimes != ps_stack_db.datetimes_month
                ):
                    if self.delete_monthly_stack:
                        # deletes the existing monthly power spectra stack
                        self.delete_stack(
                            ps_stack_db.pointing_id, ps_stack_db.datapath_month
                        )
                    raise IncompleteMonthlyStackError(
                        "The monthly power spectra stack"
                        f" {pspec.ra:.2f} {pspec.dec:.2f} is likely incomplete as the"
                        " information in the stack is inconsistent with the stack"
                        " database."
                    )
                stack_file_path = ps_stack_db.datapath_cumul
            if os.path.isfile(stack_file_path):
                self.lock_stack(stack_file_path)
                if self.infile_overwrite and self.mode == "month":
                    log.info(
                        "Stacking the daily power spectra into power spectra stack via"
                        " infile read and overwrite"
                    )
                    self.stack_power_spectra_infile(pspec, stack_file_path)
                    self.unlock_stack()
                    return pspec
                else:
                    if self.readout_stack:
                        log.info(
                            f"Stacking {self.mode} power spectra stack from"
                            f" {stack_file_path} into current stack via readout method."
                        )
                        pspec_stack = self.stack_power_spectra_readout(
                            pspec, stack_file_path
                        )
                    else:
                        log.info(f"Reading power spectra stack from {stack_file_path}.")
                        pspec_stack = PowerSpectra.read(
                            stack_file_path, nbit=self.spectra_nbit
                        )
                        log.info(
                            "Stacking the current power spectra stack to the"
                            f" {self.mode} power spectra stack."
                        )
                        pspec_stack = self.stack_power_spectra(
                            pspec,
                            pspec_stack,
                        )
                    log.info(f"Writing new power spectra stack to {stack_file_path}.")
                    self.replace_spectra(pspec_stack, stack_file_path)
                    if self.update_db:
                        self.update_stack_database(
                            pspec_stack, stack_file_path, ps_stack_db.pointing_id
                        )
                    if self.mode == "cumul" and self.delete_monthly_stack:
                        # deletes the existing monthly power spectra stack
                        self.delete_stack(
                            ps_stack_db.pointing_id, ps_stack_db.datapath_month
                        )
                    # returns the daily stack to search in mode month and not in readout stack mode, otherwise return
                    # the full stack.
                    self.unlock_stack()
                    if self.mode == "month" and not self.readout_stack:
                        return pspec
                    else:
                        return pspec_stack
            else:
                if self.write_when_file_not_found:
                    log.info(
                        "The power spectra stack for"
                        f" {pspec.ra:.2f} {pspec.dec:.2f} does not exist, creating a"
                        " new power spectra stack"
                    )
                    stack_file_path = self.get_stack_file_path(pspec)
                    self.lock_stack(stack_file_path)
                    pspec.write(stack_file_path, nbit=self.stack_nbit)
                    if self.update_db:
                        self.update_stack_database(
                            pspec, stack_file_path, ps_stack_db.pointing_id
                        )
                    if self.mode == "cumul" and self.delete_monthly_stack:
                        # deletes the existing monthly power spectra stack
                        self.delete_stack(
                            ps_stack_db.pointing_id, ps_stack_db.datapath_month
                        )
                    self.unlock_stack()
                else:
                    raise FileNotFoundError(
                        f"Cannot locate the {self.mode} power spectra stack"
                        f" '{stack_file_path}'. Will not write new file due to"
                        "PowerSpectraStack.write_when_file_not_found==False."
                    )
            return pspec

    def stack_power_spectra_infile(self, pspec, stack_file_path):
        """
        The script to stack the daily power spectra into monthly power spectra using the
        native h5py functions that allows us to read and manipulate the data in chunks.
        This will significantly reduce the memory overhead as only a single power
        spectrum is loaded to be summed at one time. The operation is also much faster
        than loading the full monthly stack to sum and write.

        HOWEVER, this method possess a risk in which, if it is interrupted, the monthly power spectra will be summed
        incompletely, which will render the whole stack useless.

        As a way to double check the updated monthly stack compared to what is recorded in the stack database, the
        process will first update the number of days in the stack, then adding the two stacks together, and lastly
        update the other properties of the power spectra stack, including datetimes. The number of days and list of
        datetimes will then be cross-checked with the stack database to ensure consistency. With this sequence, if the
        process is interrupted during the summing process, the number of days and the length of the datetimes list will
        mismatch and signaling that the process has failed.

        As this is a more risky method of stacking power spectra together, it is only restricted to stacking the daily
        spectra into the monthly spectra, and the traditional method is used to stack the monthly spectra into
        cumulative spectra.

        Parameters
        ----------
        pspec: PowerSpectra
            The PowerSpectra object containing the daily power spectra stack to be stacked into the monthly spectra
            stack.

        stack_file_path: str
            The path to the monthly power spectra stack to load and stack.
        """
        with h5py.File(stack_file_path, "r+") as h5f:
            # Make some check to ensure stacks are compatible with each other
            log.info("Checking for consistency between stacks")
            ps_shape = (len(pspec.power_spectra), len(pspec.power_spectra[0]))
            assert ps_shape == h5f["power spectra"].shape, (
                "The two power spectra stack do not have the same size."
            )
            stack_freq_labels = np.ones(h5f["frequency labels"].shape)
            h5f["frequency labels"].read_direct(stack_freq_labels)
            np.testing.assert_array_equal(
                pspec.freq_labels,
                stack_freq_labels,
                "The two power spectra stack do not have the same frequency labels.",
            )
            datetimes_stack = np.ones(h5f["datetimes"].shape)
            h5f["datetimes"].read_direct(datetimes_stack)
            for dt, dts in itertools.product(pspec.datetimes, datetimes_stack):
                assert np.abs(dt.timestamp() - dts) > 60, (
                    "The two power spectra stack came from the same day."
                )
            log.info("Stacking the power spectra in chunks")
            h5f.attrs["number of days"] += pspec.num_days
            new_num_days = h5f.attrs["number of days"]
            for i in range(len(pspec.dms)):
                h5f["power spectra"][(i,)] += pspec.power_spectra[i]
            log.info("Updating the information of the power spectra stack")
            bad_freq_arrays = [
                key for key in h5f.keys() if "bad frequency indices" in key
            ]
            start_idx = len(bad_freq_arrays)
            for i, indices in enumerate(pspec.bad_freq_indices):
                h5f.create_dataset(
                    f"bad frequency indices {start_idx + i}", data=indices, dtype="i"
                )
            datetimes_stack = np.append(
                datetimes_stack, [date.timestamp() for date in pspec.datetimes]
            )
            del h5f["datetimes"]
            h5f.create_dataset("datetimes", data=datetimes_stack)
            new_obs_ids = np.append(
                h5f.attrs["observation ids"], pspec.obs_id
            ).flatten()
            del h5f.attrs["observation ids"]
            h5f.attrs["observation ids"] = list(new_obs_ids)
<<<<<<< HEAD
            
            h5f_rn_medians = h5f["rn medians"]
            h5f_rn_scales = h5f["rn scales"]

            if type(pspec.rn_medians) != np.ndarray:
                    log.error("This power spectrum does not have rednoise info saved.")
=======

            if len(h5f["rn medians"].shape) == 2:
                h5f_rn_medians = np.ones(
                    (1, h5f["rn medians"].shape[0], h5f["rn medians"].shape[1])
                )
                h5f_rn_medians[0] = h5f["rn medians"][:]

            else:
                h5f_rn_medians = h5f["rn medians"][:]

            if len(h5f["rn scales"].shape) == 1:
                h5f_rn_scales = np.ones((1, len(h5f["rn medians"])))
                h5f_rn_scales[0] = h5f["rn scales"][:]

            else:
                h5f_rn_scales = h5f["rn scales"][:]

            if len(pspec.rn_medians.shape) == 2:
                new_rn_medians = np.ones(
                    (1, pspec.rn_medians.shape[0], pspec.rn_medians.shape[1])
                )
                new_rn_medians[0] = pspec.rn_medians
                pspec.rn_medians = new_rn_medians

            if len(pspec.rn_scales.shape) == 1:
                new_rn_scales = np.ones((1, len(pspec.rn_scales)))
                new_rn_scales[0] = pspec.rn_scales
                pspec.rn_scales = new_rn_scales

            if type(pspec.rn_medians) is not np.ndarray:
                log.error("This power spectrum does not have rednoise info saved.")
>>>>>>> 3d956354

            elif "rn medians" not in h5f.keys():
                log.error("This h5f file does not have rednoise info saved.")

            else:
                # set guard value as -1 to pad
                ndays = len(pspec.rn_medians) + len(h5f_rn_medians)
                stacked_rn_medians = -1 * np.ones(
                    (
                        ndays,
                        pspec.rn_dm_indices.shape[1],
                        max(pspec.rn_medians.shape[2], h5f_rn_medians.shape[2]),
                    )
                )
                stacked_rn_medians[
                    : len(h5f_rn_medians), :, : h5f_rn_medians.shape[2]
                ] = h5f_rn_medians
                stacked_rn_medians[
                    len(h5f_rn_medians) :, :, : pspec.rn_medians.shape[2]
                ] = pspec.rn_medians
                stacked_rn_scales = -1 * np.ones(
                    (ndays, max(pspec.rn_scales.shape[1], h5f_rn_scales.shape[1]))
                )
                # only need one DM value per day of scales
                stacked_rn_scales[: len(h5f_rn_scales)] = h5f_rn_scales
                stacked_rn_scales[len(h5f_rn_scales) :] = pspec.rn_scales

                del h5f["rn medians"]
                del h5f["rn scales"]
                h5f["rn medians"] = stacked_rn_medians
                h5f["rn scales"] = stacked_rn_scales

        log.info("Stacking completed")
        if self.update_db:
            log.info(f"Updating the stack database for {pspec.ra} {pspec.dec}")
            # first get the pointing
            pointing_id = db_api.get_observation(pspec.obs_id[0]).pointing_id
            new_datetimes = [
                datetime.datetime.utcfromtimestamp(date).replace(tzinfo=pytz.UTC)
                for date in datetimes_stack
            ]
            payload = {
                f"datapath_{self.mode}": stack_file_path,
                f"datetimes_{self.mode}": new_datetimes,
                f"num_days_{self.mode}": int(new_num_days),
            }
            db_api.update_ps_stack(pointing_id, payload)

    def stack_power_spectra_readout(self, pspec, stack_file_path):
        """
        The script to stack two power spectra by reading out the stack in disk in
        chunks, adding it to the current stack and then update the properties of the
        current stack. This method will avoid the problem of infile overwrite, as the
        stack will be fully added before any attempts to write to disk is done. This
        process will have similar memory efficiency as the infile overwrite method as
        only one slice of the power spectra is loaded onto memory at once. The primary
        drawback of this method is that the information from the initial stack will be
        lost. If this method is to be applied on stacking of daily stack into monthly
        stack, then the search on daily stack will have to be conducted prior to the
        stacking process. The feasibility of the inverted processing step will depend on
        how much data is generated by the power spectra searching process.

        Parameters
        ----------
        pspec: PowerSpectra
            The PowerSpectra object containing the daily power spectra stack to be stacked into the monthly spectra
            stack.

        stack_file_path: str
            The path to the monthly/cumulative power spectra stack to load and stack.

        Returns
        -------
        pspec_stack: PowerSpectra
            The stacked power spectra between daily/monthly or monthly/cumulative stacks.
        """

        with h5py.File(stack_file_path, "r") as h5f:
            # Make some check to ensure stacks are compatible with each other
            log.info("Checking for consistency between stacks")
            ps_shape = (len(pspec.power_spectra), len(pspec.power_spectra[0]))
            assert ps_shape == h5f["power spectra"].shape, (
                "The two power spectra stack do not have the same size."
            )
            stack_freq_labels = np.ones(h5f["frequency labels"].shape)
            h5f["frequency labels"].read_direct(stack_freq_labels)
            np.testing.assert_array_equal(
                pspec.freq_labels,
                stack_freq_labels,
                "The two power spectra stack do not have the same frequency labels.",
            )
            datetimes_stack = np.ones(h5f["datetimes"].shape)
            h5f["datetimes"].read_direct(datetimes_stack)
            for dt, dts in itertools.product(pspec.datetimes, datetimes_stack):
                assert np.abs(dt.timestamp() - dts) > 60, (
                    "The two power spectra stack came from the same day."
                )
            log.info(f"Stacking the {self.mode} power spectra into the current stack")
            for i in range(len(pspec.dms)):
                pspec.power_spectra[i] += h5f["power spectra"][(i,)]
            log.info(f"Updating the new {self.mode} power spectra information")
            pspec.num_days += h5f.attrs["number of days"]
<<<<<<< HEAD
           
            h5f_rn_medians = h5f["rn medians"]
            h5f_rn_scales = h5f["rn scales"]

            if type(pspec.rn_medians) != np.ndarray:
                    log.error("This power spectrum does not have rednoise info saved.")
              
=======

            if len(h5f["rn medians"].shape) == 2:
                h5f_rn_medians = np.ones(
                    (1, h5f["rn medians"].shape[0], h5f["rn medians"].shape[1])
                )
                h5f_rn_medians[0] = h5f["rn medians"][:]

            else:
                h5f_rn_medians = h5f["rn medians"][:]

            if len(h5f["rn scales"].shape) == 1:
                h5f_rn_scales = np.ones((1, len(h5f["rn medians"])))
                h5f_rn_scales[0] = h5f["rn scales"][:]

            else:
                h5f_rn_scales = h5f["rn scales"][:]

            if len(pspec.rn_medians.shape) == 2:
                new_rn_medians = np.ones(
                    (1, pspec.rn_medians.shape[0], pspec.rn_medians.shape[1])
                )
                new_rn_medians[0] = pspec.rn_medians
                pspec.rn_medians = new_rn_medians

            if len(pspec.rn_scales.shape) == 1:
                new_rn_scales = np.ones((1, len(pspec.rn_scales)))
                new_rn_scales[0] = pspec.rn_scales
                pspec.rn_scales = new_rn_scales

            if type(pspec.rn_medians) is not np.ndarray:
                log.error("This power spectrum does not have rednoise info saved.")

>>>>>>> 3d956354
            elif "rn medians" not in h5f.keys():
                log.error("This h5f file does not have rednoise info saved.")

            else:
                # set guard value as -1 to pad
                ndays = len(pspec.rn_medians) + len(h5f_rn_medians)
                stacked_rn_medians = -1 * np.ones(
                    (
                        ndays,
                        pspec.rn_dm_indices.shape[1],
                        max(pspec.rn_medians.shape[2], h5f_rn_medians.shape[2]),
                    )
                )
                stacked_rn_medians[
                    : len(h5f_rn_medians), :, : h5f_rn_medians.shape[2]
                ] = h5f_rn_medians
                stacked_rn_medians[
                    len(h5f_rn_medians) :, :, : pspec.rn_medians.shape[2]
                ] = pspec.rn_medians
                stacked_rn_scales = -1 * np.ones(
                    (ndays, max(pspec.rn_scales.shape[1], h5f_rn_scales.shape[1]))
                )
                # only need one DM value per day of scales
                stacked_rn_scales[: len(h5f_rn_scales)] = h5f_rn_scales
                stacked_rn_scales[len(h5f_rn_scales) :] = pspec.rn_scales

                pspec.rn_medians = stacked_rn_medians
                pspec.rn_scales = stacked_rn_scales

            log.info("Stacking completed.")

            bad_freq_arrays = [
                key for key in h5f.keys() if "bad frequency indices" in key
            ]
            bad_freq_indices = []
            for key in bad_freq_arrays:
                bad_freq_indices.append(h5f[key][()])
            bad_freq_indices.extend(pspec.bad_freq_indices)
            pspec.bad_freq_indices = bad_freq_indices
            new_datetimes = [
                datetime.datetime.utcfromtimestamp(date).replace(tzinfo=pytz.UTC)
                for date in datetimes_stack
            ]
            new_datetimes.extend(pspec.datetimes)
            pspec.datetimes = new_datetimes
            pspec.obs_id = (
                np.append(h5f.attrs["observation ids"], pspec.obs_id).flatten().tolist()
            )

        return pspec

    def stack_power_spectra(self, pspec, pspec_stack):
        """
        The actual process of stacking the two power spectra stack together. Starts with
        checks to ensure that the two stacks are of equal size and frequency labels,
        then a third check to make sure we are not stacking data from the same day
        together, before running the stacking process.

        Parameters
        ==========
        pspec: PowerSpectra
            PowerSpectra object of the power spectra to be stacked.

        pspec_stack: PowerSpectra
            PowerSpectra object of the power spectra to be stacked into.

        Returns
        =======
        pspec_stack: PowerSpectra
            PowerSpectra object of the power spectra to be stacked into, post stacking.
        """
        # Make some check to ensure stacks are compatible with each other
        ps_shape = (len(pspec.power_spectra), len(pspec.power_spectra[0]))
        assert ps_shape == pspec_stack.power_spectra.shape, (
            "The two power spectra stack do not have the same size."
        )
        np.testing.assert_array_equal(
            pspec.freq_labels,
            pspec_stack.freq_labels,
            "The two power spectra stack do not have the same frequency labels.",
        )
        for dt, dts in itertools.product(pspec.datetimes, pspec_stack.datetimes):
            assert np.abs(dt.timestamp() - dts.timestamp()) > 60, (
                "The two power spectra stack came from the same day."
            )

        stack_start = time.time()
        log.info("Stacking the two power spectra together")
        pspec_stack.power_spectra += pspec.power_spectra
        pspec_stack.num_days += pspec.num_days
        pspec_stack.bad_freq_indices.extend(pspec.bad_freq_indices)
        pspec_stack.datetimes.extend(pspec.datetimes)
        pspec_stack.obs_id.extend(pspec.obs_id)

        try:
            pspec_stack.rn_medians.extend(pspec.rn_medians)
            pspec_stack.rn_scales.extend(pspec.rn_scales)
            pspec_stack.rn_dm_indices.extend(pspec.rn_scales)

        except:
            if pspec.rn_medians is None:
                log.error("The daily power spectrum does not have rednoise info saved.")
            if pspec_stack.rn_medians is None:
                log.error("The power spectra stack does not have rednoise info saved.")

        stack_end = time.time()
        log.debug(f"Took {stack_end - stack_start} seconds to stack power spectra")

        return pspec_stack

    def replace_spectra(self, pspec, stack_file_path):
        """
        Script to replace the power spectra stack of the stack_file_path with the given
        power spectra stack. The process will write the new stack into a temporary
        location before removing the pre-existing stack, finally rename the new stack to
        stack_file_path.

        Parameters
        ----------
        pspec: PowerSpectra
            The PowerSpectra object of the new stack to replace the power spectra stack on disk at stack_file_path.

        stack_file_path: str
            Path to the power spectra stack to be replaced by the new stack.
        """
        log.info(f"Writing new {self.mode} stack for {pspec.ra:.2f} {pspec.dec:.2f}")
        temp_path = (
            "/".join(stack_file_path.split("/")[:-1])
            + f"/{pspec.ra:.2f}_{pspec.dec:.2f}_{self.mode}_temp.hdf5"
        )
        if os.path.isfile(temp_path):
            log.info(f"Found old temp file {temp_path}. Will remove this file.")
            os.remove(temp_path)
        pspec.write(temp_path, nbit=self.stack_nbit)
        log.info(
            f"Deleting the existing {self.mode} power spectra stack '{stack_file_path}'"
        )
        if os.path.isfile(stack_file_path):
            os.remove(stack_file_path)
        log.info(f"Rename the new stack to the rightful path of '{stack_file_path}'")
        os.rename(temp_path, stack_file_path)

    def quality_control(self, pspec):
        """
        Run quality control for power spectra. Currently there is a chi2 distribution
        test and a test comapring the expected number of sample "outliers" compared to
        pure noise power spectra.

        Parameters
        ==========
        pspec: PowerSpectra
            PowerSpectra object of the power spectra to be tested.

        compared_obs_count: int
            How many observations are used for the dynamic thresholds

        Returns
        =======
        qc_result: bool
            Whether the power spectrum satisfies the quality tests.

        quality_metrics: dict
            Dictionary containing the results from the quality tests.
        """
        log.info("Calculating quality metrics.")

        quality_metrics = {}
        # We use one default red_noise_nbins parameter which can be overwritten in the individual metrics
        red_noise_default = self.qc_config["red_noise_nbins"]
        obs = db_api.get_observation(pspec.obs_id[-1])
        for current_metric_name in self.qc_config["qc_metrics"]:
            current_metric = self.qc_config["qc_metrics"][current_metric_name]
            # By default the DM 0 spectrum will be tested but it is also possible to test other channels
            tested_channels = current_metric.get("channels", [0])
            metric_parameters = current_metric.get("parameters", {})
            minimum_bin_weight = current_metric.get("minimum_bin_weight", 0)
            red_noise_current = current_metric.get("red_noise_nbins", red_noise_default)
            tested_ps = np.asarray(pspec.power_spectra)[tested_channels, 1:]
            # We need to cut both red_noise_bins and the one with a too low bin_weight
            # There are probably quicker ways to peform this slicing
            all_indices = np.arange(tested_ps.shape[1])
            valid_indices = all_indices >= red_noise_current
            if minimum_bin_weight != 0:
                bin_weights = pspec.get_bin_weights_fraction()[1:]
                valid_indices_bins = bin_weights >= minimum_bin_weight
                valid_indices = valid_indices & valid_indices_bins
            tested_ps = tested_ps[:, valid_indices].flatten()

            if current_metric["type"] == "kstest":
                # this method makes a kstest2 comparing against an expected chi2 distribution
                (
                    current_ksstat,
                    current_pval,
                ) = compare_ps_to_chisqr_kstest(
                    tested_ps,
                    ndays=pspec.num_days,
                    red_noise_nbins=0,
                    **metric_parameters,
                )
                quality_metrics[current_metric_name] = {
                    "ksdist": current_ksstat,
                    "pval": current_pval,
                }
            elif current_metric["type"] == "kstest_chi2_fit":
                # this method allows fitting the number of days
                # this allows testing if the number of degrees of freedom is chi2
                expected_days = pspec.num_days
                day_vals = []
                ksdists = []
                for days in np.linspace(
                    (1 - current_metric["range"]) * expected_days,
                    (1 + current_metric["range"]) * expected_days,
                    current_metric["count"],
                ):
                    (
                        current_ksstat,
                        current_pval,
                    ) = compare_ps_to_chisqr_kstest(
                        tested_ps,
                        ndays=days,
                        red_noise_nbins=0,
                        **metric_parameters,
                    )
                    day_vals.append(days)
                    ksdists.append(current_ksstat)
                min_val = min(ksdists)
                min_days = day_vals[np.argmin(ksdists)]
                fraction = min_days / expected_days
                diff = min_days - expected_days
                quality_metrics[current_metric_name] = {
                    "day_vals": day_vals,
                    "ksdists": ksdists,
                    "min_days": min_days,
                    "min_ksdist": min_val,
                    "fraction": fraction,
                    "difference": diff,
                }
            elif current_metric["type"] == "outlier":
                # this method computes the number of outliers compared those of a chi2 distribution
                (
                    expected_outliers,
                    found_outliers,
                    diff_outliers,
                    frac_outliers,
                ) = validate_ps_chisqr_outlier_bins(
                    tested_ps,
                    ndays=pspec.num_days,
                    red_noise_nbins=0,
                    **metric_parameters,
                )
                quality_metrics[current_metric_name] = {
                    "expected": expected_outliers.tolist(),
                    "found": found_outliers.tolist(),
                    "difference": diff_outliers.tolist(),
                    "fraction": frac_outliers.tolist(),
                }
            elif current_metric["type"] == "masked_bins":
                # this method checks how many of of the bins are spectra are completely masked
                birdie_count = np.count_nonzero(tested_ps == 0)
                mask_fraction = birdie_count / len(tested_ps)
                quality_metrics[current_metric_name] = {
                    "count": birdie_count,
                    "mask_fraction": mask_fraction,
                }
            elif current_metric["type"] == "obs_properties":
                quality_metrics[current_metric_name] = {}
                for obs_property in current_metric["properties"]:
                    quality_metrics[current_metric_name][obs_property] = getattr(
                        obs, obs_property, None
                    )
            else:
                # any method included in the imported libraries can be used here, numpy for example
                metric_func = current_metric["type"]
                value = eval(metric_func + "(tested_ps, **metric_parameters)")
                quality_metrics[current_metric_name] = {
                    "value": np.asarray(value).tolist(),
                    "parameters": metric_parameters,
                }
            log.info(
                f"Quality result: {current_metric_name}:"
                f" {quality_metrics[current_metric_name]}"
            )

        log.info("Comparing quality metrics with given thresholds.")
        qc_result = True
        compared_obs = []
        looked_for_compared_obs = False
        for current_metric_name in self.qc_config["qc_metrics"]:
            current_metric = self.qc_config["qc_metrics"][current_metric_name]
            if "qc_tests" in current_metric:
                for current_test in current_metric["qc_tests"]:
                    test_value = quality_metrics[current_metric_name][
                        current_test["metric"]
                    ]

                    llim = current_test.get("lower_limit", -np.inf)
                    ulim = current_test.get("upper_limit", +np.inf)
                    if llim is None or llim == "None":
                        llim = -np.inf
                    if ulim is None or ulim == "None":
                        ulim = +np.inf
                    log.info(
                        f"Testing {current_metric_name} with metric"
                        f" {current_test['metric']}. Static Limit: {llim} - {ulim}"
                    )
                    # Get dynamic limits. Only query the database once for all tests
                    # Dynamic threshold only currently available for self.mode=="month"
                    if current_test.get("upper_limit_dynamic") or current_test.get(
                        "lower_limit_dynamic"
                    ):
                        if self.mode == "month":
                            if not looked_for_compared_obs:
                                compared_obs = db_api.get_observations(obs.pointing_id)
                                # Remove the observation itself if it wa already processed
                                compared_obs = [
                                    obs
                                    for obs in compared_obs
                                    if obs._id != pspec.obs_id[-1]
                                ][-self.qc_config.get("dynamic_max_obs", 10000) :]

                                looked_for_compared_obs = True
                            if len(compared_obs) >= self.qc_config.get(
                                "dynamic_min_obs", 2
                            ):
                                all_vals = grab_metric_history(
                                    compared_obs,
                                    current_metric_name,
                                    current_test["metric"],
                                )
                                median = np.nanmedian(all_vals)
                                mad = median_abs_deviation(all_vals, nan_policy="omit")
                                if current_test.get("lower_limit_dynamic"):
                                    lower_limit_dynamic = (
                                        median
                                        + current_test.get("lower_limit_dynamic") * mad
                                    )
                                    llim = np.nanmin((ulim, lower_limit_dynamic))
                                else:
                                    lower_limit_dynamic = -np.inf
                                if current_test.get("upper_limit_dynamic"):
                                    upper_limit_dynamic = (
                                        median
                                        + current_test.get("upper_limit_dynamic") * mad
                                    )
                                    ulim = np.nanmax((ulim, upper_limit_dynamic))
                                else:
                                    upper_limit_dynamic = np.inf
                                log.info(
                                    f"Testing {current_metric_name} with metric"
                                    f" {current_test['metric']}. Dynamic Limit:"
                                    f" {lower_limit_dynamic} - {upper_limit_dynamic}"
                                )
                        else:
                            log.error(
                                "Dynamic Threshold not implemented for cumualtive"
                                " stacking yet."
                            )

                    test_result = check_in_range(test_value, llim, ulim)
                    if not test_result:
                        log.warning(
                            f"Metric {current_test['metric']} in quality test"
                            f" {current_metric_name} is NOT in range {llim} - {ulim}!  "
                            "                   \n                      "
                            f" {current_test['metric']}: {test_value}"
                        )
                        qc_result = False
                    else:
                        log.info(
                            f"Metric {current_test['metric']} in quality test"
                            f" {current_metric_name} is in range {llim} - {ulim}!      "
                            "           \n                      "
                            f" {current_test['metric']}: {test_value}"
                        )

        log.info(
            "Final quality check result. The spectra will be added to the stack:"
            f" {qc_result}"
        )
        return qc_result, quality_metrics

    def get_ps_stack_db(self, pspec):
        """
        Get the database of the pointing of the power spectra to be stacked.

        Parameters
        ==========
        pspec: PowerSpectra
            The PowerSpectra object of the power spectra to be stacked.

        Returns
        =======
        ps_stack_db: PsStack
            The PsStack object of the database entry of the pointing of the power spectra
            to be stacked.
        """
        try:
            pointing_id = db_api.get_observation(pspec.obs_id[0]).pointing_id
            ps_stack_db = db_api.get_ps_stack(pointing_id)
        except Exception as e:
            log.warning(e)
            log.warning("Returning None for the stack database")
            ps_stack_db = None
        return ps_stack_db

    def get_stack_file_path(self, pspec):
        """
        Outputs the location to write the power spectra stack into based on the input
        power spectra, the basepath and the mode of stacking.

        Parameters
        ==========
        psepc: PowerSpectra
            The PowerSpectra object of the power spectra to be stacked.

        Returns
        =======
        stack_file_path: str
            The location to write the stacked power spectra into.
        """
        if self.basepath == "./":
            root_dir = os.getcwd()
        else:
            root_dir = self.basepath
        os.makedirs(f"{root_dir}/stack/", exist_ok=True)
        stack_file_path = (
            f"{root_dir}/stack/{pspec.ra:.2f}_{pspec.dec:.2f}_power_spectra_stack.hdf5"
        )
        if self.mode == "cumul":
            stack_file_path = (
                stack_file_path.split("power_spectra_stack.hdf5")[0]
                + "cumulative_power_spectra_stack.hdf5"
            )
        return stack_file_path

    def create_stack_database(self, pspec, pspec_file_loc, pointing_id=None):
        """
        Create a new database entry for a power spectra stack.

        Parameters
        ==========
        pspec: PowerSpectra
            The PowerSpectra object of the power spectra to be stacked.

        pspec_file_loc: str
            The location to write the power spectra stack to.

        pointing_id: str
            The pointing ID of the power spectra stack, if known. Otherwise,
            it will be retrieved from the observation database.
        """
        if not pointing_id:
            pointing_id = db_api.get_observation(pspec.obs_id[0]).pointing_id
        payload = {
            "pointing_id": pointing_id,
            "datapath_month": pspec_file_loc,
            "datetimes_month": pspec.datetimes,
            "num_days_month": pspec.num_days,
            "datapath_cumul": "",
            "datetimes_cumul": [],
            "num_days_cumul": 0,
        }
        db_api.create_ps_stack(payload)

    def update_stack_database(self, pspec, stack_file_path, pointing_id=None):
        """
        Update the database on the newest stack.

        Parameters
        ==========
        pspec: PowerSpectra
            The PowerSpectra object of the power spectra to be stacked.

        stack_file_path: str
            The location to write the power spectra stack to.

        pointing_id: str
            The pointing ID of the power spectra stack, if known. Otherwise,
            it will be retrieved from the observation database.
        """
        log.info(f"Updating the stack database for {pspec.ra} {pspec.dec}")
        # first get the pointing
        if not pointing_id:
            pointing_id = db_api.get_observation(pspec.obs_id[0]).pointing_id
        payload = {
            f"datapath_{self.mode}": stack_file_path,
            f"datetimes_{self.mode}": pspec.datetimes,
            f"num_days_{self.mode}": int(pspec.num_days),
        }
        db_api.update_ps_stack(pointing_id, payload)

    def update_obs_database(self, pspec, to_stack, qc_test={}):
        """
        Update the database on the observation properties of the quality control
        results.

        Parameters
        ==========
        pspec: PowerSpectra
            PowerSpectra object with the properties of the power spectra to stack.

        to_stack: bool
            Whether the daily power spectra is to be stacked to the monthly power spectra stack.

        qc_test: dict
            A dictionary of the quality control tests done and their results.
        """
        log.info(
            f"Updating the observation database for {pspec.ra:.2f} {pspec.dec:.2f} at"
            f" {pspec.datetimes[-1]}"
        )
        payload = {"add_to_stack": to_stack, "qc_test": qc_test}
        db_api.update_observation(pspec.obs_id[-1], payload)

    def delete_stack(self, pointing_id, stack_file_path):
        """
        Delete the monthly power spectra stack after it is stacked into the cumulative
        power spectra stack.

        Parameters
        ==========
        pointing_id: str
            The pointing ID of the power spectra stack

        stack_file_path: str
            The path to the power spectra stack to be removed.
        """
        log.info(f"Deleting the monthly power spectra stack '{stack_file_path}'")
        if os.path.isfile(stack_file_path):
            os.remove(stack_file_path)
        if self.update_db:
            payload = {
                "datapath_month": "",
                "datetimes_month": [],
                "num_days_month": 0,
            }
            db_api.update_ps_stack(pointing_id, payload)

    def lock_stack(self, stack_file_path=None):
        """
        Checks if a .lock file exists which prevents further processing.

        If the lock file exists a new one will be created.
        The lock will be ignored if the lock stack age surpassed self.max_lock_age seconds.
        Parameters
        ==========
        stack_file_path: str
            The path to the power spectra stack which will be locked.
        """
        if not hasattr(self, "lock"):
            if stack_file_path:
                path_object = PurePath(stack_file_path)
                lock_path = f"{path_object.parent}/.{path_object.stem}.lock"
                self.lock = FileLock(lock_path, timeout=self.max_lock_age)
            else:
                log.error("Trying to set a lock but no path to stack provided.")
                return

        try:
            log.info("Trying to acquire stack lock.")
            self.lock.acquire(poll_interval=1)
            log.info(f"Stack lock acquired at {self.lock.lock_file}")
        except Timeout:
            log.error(
                "Lock not acquired after {self.max_lock_age} seconds. "
                "Will forcefully delete the lock file and try again."
            )
            try:
                os.remove(self.lock.lock_file)
                self.lock_stack()
            except OSError:
                log.info(
                    "Was not able to remove the lock. Will try to process without lock."
                )

    def unlock_stack(self):
        """
        Unlock the file lock. This does not remove the lock file.

        Removing the lock fiel can cause issues with other processes aquiring the lock
        properly.
        """
        if hasattr(self, "lock"):
            self.lock.release()
            log.info("Removed lock on stack.")<|MERGE_RESOLUTION|>--- conflicted
+++ resolved
@@ -380,46 +380,12 @@
             ).flatten()
             del h5f.attrs["observation ids"]
             h5f.attrs["observation ids"] = list(new_obs_ids)
-<<<<<<< HEAD
             
             h5f_rn_medians = h5f["rn medians"]
             h5f_rn_scales = h5f["rn scales"]
 
             if type(pspec.rn_medians) != np.ndarray:
                     log.error("This power spectrum does not have rednoise info saved.")
-=======
-
-            if len(h5f["rn medians"].shape) == 2:
-                h5f_rn_medians = np.ones(
-                    (1, h5f["rn medians"].shape[0], h5f["rn medians"].shape[1])
-                )
-                h5f_rn_medians[0] = h5f["rn medians"][:]
-
-            else:
-                h5f_rn_medians = h5f["rn medians"][:]
-
-            if len(h5f["rn scales"].shape) == 1:
-                h5f_rn_scales = np.ones((1, len(h5f["rn medians"])))
-                h5f_rn_scales[0] = h5f["rn scales"][:]
-
-            else:
-                h5f_rn_scales = h5f["rn scales"][:]
-
-            if len(pspec.rn_medians.shape) == 2:
-                new_rn_medians = np.ones(
-                    (1, pspec.rn_medians.shape[0], pspec.rn_medians.shape[1])
-                )
-                new_rn_medians[0] = pspec.rn_medians
-                pspec.rn_medians = new_rn_medians
-
-            if len(pspec.rn_scales.shape) == 1:
-                new_rn_scales = np.ones((1, len(pspec.rn_scales)))
-                new_rn_scales[0] = pspec.rn_scales
-                pspec.rn_scales = new_rn_scales
-
-            if type(pspec.rn_medians) is not np.ndarray:
-                log.error("This power spectrum does not have rednoise info saved.")
->>>>>>> 3d956354
 
             elif "rn medians" not in h5f.keys():
                 log.error("This h5f file does not have rednoise info saved.")
@@ -522,7 +488,6 @@
                 pspec.power_spectra[i] += h5f["power spectra"][(i,)]
             log.info(f"Updating the new {self.mode} power spectra information")
             pspec.num_days += h5f.attrs["number of days"]
-<<<<<<< HEAD
            
             h5f_rn_medians = h5f["rn medians"]
             h5f_rn_scales = h5f["rn scales"]
@@ -530,40 +495,6 @@
             if type(pspec.rn_medians) != np.ndarray:
                     log.error("This power spectrum does not have rednoise info saved.")
               
-=======
-
-            if len(h5f["rn medians"].shape) == 2:
-                h5f_rn_medians = np.ones(
-                    (1, h5f["rn medians"].shape[0], h5f["rn medians"].shape[1])
-                )
-                h5f_rn_medians[0] = h5f["rn medians"][:]
-
-            else:
-                h5f_rn_medians = h5f["rn medians"][:]
-
-            if len(h5f["rn scales"].shape) == 1:
-                h5f_rn_scales = np.ones((1, len(h5f["rn medians"])))
-                h5f_rn_scales[0] = h5f["rn scales"][:]
-
-            else:
-                h5f_rn_scales = h5f["rn scales"][:]
-
-            if len(pspec.rn_medians.shape) == 2:
-                new_rn_medians = np.ones(
-                    (1, pspec.rn_medians.shape[0], pspec.rn_medians.shape[1])
-                )
-                new_rn_medians[0] = pspec.rn_medians
-                pspec.rn_medians = new_rn_medians
-
-            if len(pspec.rn_scales.shape) == 1:
-                new_rn_scales = np.ones((1, len(pspec.rn_scales)))
-                new_rn_scales[0] = pspec.rn_scales
-                pspec.rn_scales = new_rn_scales
-
-            if type(pspec.rn_medians) is not np.ndarray:
-                log.error("This power spectrum does not have rednoise info saved.")
-
->>>>>>> 3d956354
             elif "rn medians" not in h5f.keys():
                 log.error("This h5f file does not have rednoise info saved.")
 
