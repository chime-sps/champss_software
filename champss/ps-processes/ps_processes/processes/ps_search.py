--- conflicted
+++ resolved
@@ -3,12 +3,8 @@
 import logging
 import time
 from functools import partial
-<<<<<<< HEAD
+import yaml
 from multiprocessing import Pool, shared_memory, set_start_method
-=======
-from multiprocessing import Pool, shared_memory
-import yaml
->>>>>>> 595cddd0
 
 import numpy as np
 import pandas as pd
@@ -220,11 +216,8 @@
             PowerSpectraDetectionClusters object with the properties of all the
             detections clusters from the pointing.
         """
-<<<<<<< HEAD
         # Spawn multiprocessing method does not work nicely with shared arrays
         set_start_method("forkserver", force=True)
-=======
->>>>>>> 595cddd0
 
         ps_length = ((len(pspec.freq_labels)) // self.num_harm) * self.num_harm
         # compute harmonic bins based on power spectra properties
