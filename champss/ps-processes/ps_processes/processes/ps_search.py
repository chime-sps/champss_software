--- conflicted
+++ resolved
@@ -141,12 +141,9 @@
     skip_first_n_bins: int = attribute(default=2)
     # cluster_dm_cut: bool = attribute(default=-1)
     known_source_threshold: float = attribute(default=np.inf)
-<<<<<<< HEAD
     filter_birdies: bool = attribute(default=False)
     mean_bin_sigma_threshold: float = attribute(default=0)
-=======
     use_stack_threshold = attribute(validator=instance_of(bool), default=False)
->>>>>>> f6714841
     full_harm_bins = attribute(init=False)
     update_db = attribute(default=True, validator=instance_of(bool))
 
