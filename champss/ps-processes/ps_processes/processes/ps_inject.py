import logging
import math
import os

import numpy as np
import scipy.stats as stats
from matplotlib import pyplot as plt
from scipy.fft import fft, rfft
from scipy.special import chdtri
from sps_common.constants import DM_CONSTANT, FREQ_BOTTOM, FREQ_TOP
from sps_common.interfaces.utilities import sigma_sum_powers
from sps_databases import db_api

log = logging.getLogger(__name__)

import numpy as np
import numpy.random as rand

phis = np.linspace(0, 1, 1024)
"""
These values come from counting by eye a sample of 200 out of the 1208 pulsars in the
TPA dataset.

Each represents the mean fraction of pulsars that have x number of subpulses.
"""
mean_zeros = 0.522394
mean_ones = 0.40298
mean_twos = 0.064676
mean_threes = 0.00995

kernels = np.load(os.path.dirname(__file__) + "/kernels.npy")
kernel_scaling = np.load(os.path.dirname(__file__) + "/kernels.meta.npy")


def gaussian(mu, sig):
    x = np.linspace(0, 1, 1024)
    return np.exp(-0.5 * ((x - mu) / sig) ** 2) / (sig * np.sqrt(2 * np.pi))


def lorentzian(phi, gamma, x0=0.5):
    return (gamma / ((phi - x0) ** 2 + gamma**2)) / np.pi


def sinc(x):
    """Sinc function."""
    return np.sin(x) / x


def generate_pulse(noise=False):
    """
    This function generates a random pulse profile to inject.

    Inputs:
    -------
            noise: bool
                whether or not the pulse should be distorted by white noise
    """
    u = rand.choice(np.linspace(0.01, 0.99, 1000))
    # inverse sampling theorem for an exponential distribution with lambda = 1/15
    gamma = -15 * np.log(1 - u) / 2 / 360
    prof = lorentzian(phis, gamma)
    prof /= max(prof)
    subpulses = rand.choice(range(4), p=(mean_zeros, mean_ones, mean_twos, mean_threes))

    # interpulse?
    # the chances of having an interpulse are approximately 23/(1208 - 23), as in TPA
    roll = rand.choice(range(1208 - 23))
    if roll < 23:
        u = rand.choice(np.linspace(0.01, 0.99, 1000))
        # inverse sampling theorem for an exponential distribution with lambda = 1/15
        gamma_interpulse = -15 * np.log(1 - u) / 2 / 360
        x0_inter = rand.normal(0.5, 10 / 360)
        interpulse = lorentzian(phis, gamma_interpulse, x0_inter)
        interpulse *= rand.choice(np.linspace(0.4, 0.8)) / max(interpulse)
        # roll interpulse to correct location at ~180 deg from main pulse
        np.roll(interpulse, 512)
        prof += interpulse

    # subpulses
    for i in range(subpulses):
        u = rand.choice(np.linspace(0.01, 0.99, 1000))
        # inverse sampling theorem for an exponential distribution with lambda = 1/15
        gamma_sub = -15 * np.log(1 - u) / 2 / 360
        x0_sub = 0.5 + rand.normal(0, 0.1)
        subpulse = lorentzian(phis, gamma_sub, x0_sub)
        subpulse *= rand.choice(np.linspace(0.4, 0.8)) / max(subpulse)
        prof += subpulse

    # working on this-- the standard deviation isn't correct
    if noise:
        prof += rand.normal(0, 1, len(phis))

    return prof


def x_to_chi2(x, df):
    """
    This function returns the approximate equivalent chi2 value for a normal
    distribution sigma. This function returns results with no greater than 0.01% error.

    Inputs:
    --------
        x (float): value in a normal distribution
        df (int) : degrees of freedom in your chi-squared distribution

    Returns:
    --------
        chi2 (float): approximate chi-squared value
    """

    if x <= 7.3:
        mean = 0.0
        sd = 1.0

        # Calculate the cumulative distribution function (CDF) of normal distribution
        p = stats.norm.cdf(x, loc=mean, scale=sd)

        # Calculate the cumulative distribution function (CDF) of chi-squared distribution
        chi2 = stats.chi2.ppf(p, df)

        return chi2 / 2

    else:
        # A&S 26.2.23. This is the inverse of the operation for logp in PRESTO
        A = 2.515517
        B = 0.802853
        C = 0.010328
        D = 1.432788
        E = 0.189269
        F = 0.001308
        const = np.array([F, E - x * F, D - C - x * E, 1 - B - x * D, -(x + A)])
        t = np.roots(const)[1]
        prob = np.exp(-(t**2) / 2)

        chi2 = chdtri(df, prob)

        # normalize to CHAMPSS power spectrum by dividing by 2
        return chi2 / 2


class Injection:
    """This class allows pulse injection."""

    def __init__(
        self,
        pspec_obj,
        full_harm_bins,
        DM,
        frequency,
        profile,
        sigma,
        scale_injections=False,
    ):
        self.pspec = pspec_obj.power_spectra
        self.ndays = pspec_obj.num_days
        self.pspec_obj = pspec_obj
        self.birdies = pspec_obj.bad_freq_indices
        self.f = frequency
        self.deltaDM = self.onewrap_deltaDM()
        self.true_dm = DM
        self.trial_dms = self.pspec_obj.dms
        self.true_dm_trial = np.argmin(np.abs(self.trial_dms - self.true_dm))
        self.phase_prof = profile
        self.sigma = sigma
        self.power_threshold = 1
        self.full_harm_bins = full_harm_bins
        self.rescale_to_expected_sigma = scale_injections
        self.use_rfi_information = True

    def onewrap_deltaDM(self):
        """Return the deltaDM where the dispersion smearing is one pulse period in
        duration.
        """
        deltaDM = (
            1 / (1.0 / FREQ_BOTTOM**2 - 1.0 / FREQ_TOP**2) / self.f / DM_CONSTANT
        )
        return deltaDM

    def sigma_to_power(self, n_harm):
        """
        This function converts an input Gaussian sigma to an approximately equivalent
        power. In order to do so, we have to estimate the number of summed harmonics in
        our final profile. This code was largely written by Scott Ransom.

        Inputs:
        -------
            n_harm (int): number of harmonics before the Nyquist cutoff frequency
        Returns:
        -------
            scaled_fft (arr): the first Nsignif harmonics of the FFT of the pulse profile, scaled so that the sum
            of the powers will equal the input sigma, and not including the zeroth harmonic
        """
        # Compute the normalized powers of the injected profile (Sum of pows == 1)
        prof_fft = rfft(self.phase_prof)[1:]
        norm_pows = np.abs(prof_fft) ** 2.0
        maxpower = norm_pows.sum()
        norm_pows /= maxpower
        # check the sum of powers is 1
        assert math.isclose(norm_pows.sum(), 1.0)
        Nallharms = len(norm_pows)

        # Compute the theoretical power in the harmonics where we will inject
        # a significant amount of our power (i.e. > 1%)
        Nsignif = int(((norm_pows / norm_pows.max()) > 0.01).sum())

        power = x_to_chi2(self.sigma, 2 * Nsignif * self.ndays)

        # Now compute the theoretical power for each harmonic to inject. We will
        # add this value to the current stack. Note that we are subtracting the
        # predicted amount of power due to the means of the power spectra.

        power -= Nsignif * self.ndays

        # if there are fewer significant harmonics than there are harmonics that fit
        # then use Nsignif
        # otherwise only take harmonics that fit before the Nyquist cutoff frequency
        if Nsignif < n_harm:
            n_harm = Nsignif

        scaled_fft = prof_fft[:n_harm] * np.sqrt(power / maxpower)

        return scaled_fft

    def disperse(self, prof_fft, kernels, kernel_scaling):
        """
        This function disperses an input pulse profile over a range of -2*deltaDM to
        2*deltaDM according to the algorithm specified above.

        A more detailed walk-through of the algorithm can be found in reyniersquillace/RadioTime/Kernel_Dedispersion.

        Inputs:
        -------
                prof_fft (arr) : FFT array to disperse, not including the zeroth harmonic
                kernels (arr)  : 2D array containing the smeared impulse function kernels
                kernel_scaling (arr): a 1D array containing the labels of kernels in units of DM/deltaDM
        Returns:
        --------
                dispersed_prof_fft (arr): a 2D array of size (len(DM_labels), len(prof)) containing the
                                          dispersed profile values
                target_dm_idx (ndarray) : dm bins of the injection
        """

        # i is our index referring to the DM_labels in the target power spectrum
        # find the starting index, where the DM scale is -2

        i_min = np.argmin(np.abs((self.true_dm - 2 * self.deltaDM) - self.trial_dms))
        log.info(f"Starting DM: {self.trial_dms[i_min]}")
        i0 = np.argmin(np.abs(self.true_dm - self.trial_dms))
        # find the stopping index, where the DM scale is +2
        i_max = np.argmin(np.abs((self.true_dm + 2 * self.deltaDM) - self.trial_dms))
        log.info(f"Stopping DM: {self.trial_dms[i_max]}")

        # reminder; we are inclusive of i_max because that's the last index into which we want to inject
        target_dm_idx = np.arange(i_min, i_max + 1)
        dms = self.trial_dms[target_dm_idx]
        dispersed_prof_fft = np.zeros((len(dms), len(prof_fft)), dtype="complex_")

        # load the dispersion kernels and multiply our pulse profile by them
        for i in range(len(dms)):
            key = np.argmin(
                np.abs(np.abs((dms[i] - self.true_dm) / self.deltaDM) - kernel_scaling)
            )
            dispersed_prof_fft[i] = prof_fft * kernels[key, 1 : len(prof_fft) + 1]

        return dispersed_prof_fft, target_dm_idx

    def harmonics(self, prof_fft, df, N=4):
        """
        This function calculates the array of frequency-domain harmonics for a given
        pulse profile.

        Inputs:
        _______
                prof_fft (ndarray): FFT of pulse profile, not including zeroth harmonic
                df (float)        : frequency bin width in target spectrum
                n_harm (int)      : the number of harmonics before the Nyquist frequency
                N (int)           : number of bins over which to sinc-interpolate the harmonic
        Returns:
        ________
                bins (ndarray) : frequency bins of the injection
                harmonics (ndarray) : Fourier-transformed harmonics of the profile convolved with
                                        [cycles] number of Delta functions
        """
        n_harm = len(prof_fft)
        # Because of the rapid drop-off of the sinc function, adding further interpolation bins gives a negligible increase
        # in power fidelity. Hence the default is 4.
        harmonics = np.zeros(N * n_harm)
        bins = np.zeros(N * n_harm).astype(int)

        # now evaluate sinc-modified power at each of the first 10 harmonics
        for i in range(n_harm):
            f_harm = (i + 1) * self.f
            bin_true = f_harm / df
            bin_below = np.floor(bin_true)
            bin_above = np.ceil(bin_true)

            # use 2 bins on either side
            current_bins = np.array(
                [bin_below - 1, bin_below, bin_above, bin_above + 1]
            )
            bins[i * N : (i + 1) * N] = current_bins
            amplitude = prof_fft[i] * sinc(np.pi * (bin_true - current_bins))
            harmonics[i * N : (i + 1) * N] = np.abs(amplitude) ** 2

        return bins, harmonics

    def predict_sigma(self, harms, bins, dm_indices, used_nharm):
        """
        This function predicts the sigma of an injection and scales it to a specific
        value if wanted.

        Inputs:
        _______
        Returns:
        ________
                harms (ndarray) : (Potentially rescaled) Fourier-transformed harmonics
<<<<<<< HEAD
=======
                bins (ndarray) : frequency bins of the injection
                dm_indices (ndarray) : dm bins of the injection
                used_nharm (int) : Number of harmonics that will be injected
>>>>>>> 75c3bd56
        """
        # estimate sigma
        true_dm_injection_index = self.true_dm_trial - dm_indices[0]
        bins_reshaped = bins.reshape(used_nharm, -1)
        allowed_harmonics = np.array([1, 2, 4, 8, 16, 32])
        used_search_harmonics = allowed_harmonics[
            allowed_harmonics * self.f <= self.pspec_obj.freq_labels[-1]
        ]
        all_summed_powers = []
        all_summed_powers_no_bg = []
        all_nsums = []
        all_nharms = []
        for search_harmonic in used_search_harmonics:
            used_injection_harmonic = min(search_harmonic, used_nharm)
            last_bins = bins_reshaped[used_injection_harmonic - 1, :]
            for bin in last_bins:
                bins_in_sum = self.full_harm_bins[:, self.full_harm_bins[0, :] == bin][
                    :used_injection_harmonic
                ]
                _, _, bin_indices = np.intersect1d(
                    bins_in_sum, bins, return_indices=True
                )
                summed_power = harms[true_dm_injection_index, bin_indices].sum()
                nsum = search_harmonic * self.ndays
                # If search nharm is higher than injected nharm
                # Or are there other reasons?
                if search_harmonic > len(bin_indices):
                    bin_difference = len(bins_in_sum) - len(bin_indices)
                    summed_power += bin_difference * self.ndays
                # Add background
                all_summed_powers_no_bg.append(summed_power)
                summed_power += nsum
                all_summed_powers.append(summed_power)
                all_nsums.append(nsum)
                all_nharms.append(search_harmonic)
        all_summed_powers = np.array(all_summed_powers)
        all_summed_powers_no_bg = np.array(all_summed_powers_no_bg)
        all_nsums = np.array(all_nsums)
        all_nharms = np.array(all_nharms)
        possible_sigmas = sigma_sum_powers(all_summed_powers, all_nsums)
        best_sigma_trial = np.nanargmax(possible_sigmas)
        best_nharm = all_nharms[best_sigma_trial]
        best_sigma = possible_sigmas[best_sigma_trial]

        log.info(
            f"Expected detection at {best_sigma:.2f} sigma with {best_nharm} harmonics."
        )
        if self.rescale_to_expected_sigma:
            expected_power = (
                x_to_chi2(self.sigma, self.ndays * best_nharm * 2)
                - self.ndays * best_nharm
            )
            rescale_factor = expected_power / all_summed_powers_no_bg[best_sigma_trial]
            harms *= rescale_factor
            log.info(
                f"Rescaling injection so that it should be detected at {self.sigma}."
            )
            best_sigma = self.sigma
        else:
            rescale_factor = 1
        return harms, best_nharm, best_sigma, rescale_factor

    def injection(self):
        """
        This function creates the fake power spectrum and then interpolates it onto the
        range of the real power spectrum.

        Returns:
        _______
                harms (arr): 2D power grid of form (trial DM, frequency)
                bins (arr) : 1D array of bin indices at which the pulse was injected
                dm_indices (arr): 1D array of the injected dm indices
                predicted_nharm (int): nharm at which the injection should be detected
                predicted_sigma (int): sigma at which the injection should be detected,
                                        excluding the influence of the power spectrum.
        """

        # pull frequency bins from target power spectrum
        freqs = self.pspec_obj.freq_labels
        df = freqs[1] - freqs[0]
        f_nyquist = freqs[-1]
        n_harm = int(np.floor(f_nyquist / self.f))
        scaled_prof_fft = self.sigma_to_power(n_harm)
        used_nharm = len(scaled_prof_fft)
        log.info(f"Injecting {n_harm} harmonics.")

        dispersed_prof_fft, dm_indices = self.disperse(
            scaled_prof_fft, kernels, kernel_scaling
        )

        harms = []

        for i in range(len(dispersed_prof_fft)):
            bins, harm = self.harmonics(dispersed_prof_fft[i], df)
            harms.append(harm)

        harms = np.asarray(harms)

        # estimate sigma
        harms, predicted_nharm, predicted_sigma, rescale_factor = self.predict_sigma(
            harms, bins, dm_indices, used_nharm
        )

        if self.use_rfi_information:
            # Maybe want to enable buffering this value for faster multiple injection
            bin_fractions = self.pspec_obj.get_bin_weights_fraction()
            # Is linear scaling the way to go?
            harms *= bin_fractions[bins]

        return (
            harms,
            bins,
            dm_indices,
            predicted_nharm,
            predicted_sigma,
        )


def main(
    pspec,
    full_harm_bins,
    injection_profile="random",
    num_injections=1,
    remove_spectra=False,
    scale_injections=False,
):
    """
    This function runs the injection.

    Inputs:
    ______
            injection_profile (str or dict): either a string specifying the key that references the
                                              profile in the dictionary defaults, or a dict with
                                              custom injection profile keys
                                              (profile, sigma, frequency, DM)
<<<<<<< HEAD
            num_injections (int)            : provided if injection_profile == 'random.' How many profiles
                                              to randomly generate.
=======
            num_injections (int)            : provided if injection_profile == 'random.' How
                                              many profiles to randomly generate.
            remove_spectra (bool)           : Whether to remove the spectra. Replaced by static value
            scale_injections (bool)         : Whether to scale the injection so that the
                                            detected sigma should be
                                            the same as the input sigma. Default: False
>>>>>>> 75c3bd56

    Returns:
    --------
            injection_profiles (list(dict)) : List containing dict describing the injection.
    """
    default_freq = rand.choice(
        np.linspace(0.1, 100, 10000), num_injections, replace=False
    )
    default_dm = rand.choice(np.linspace(10, 200, 10000), num_injections, replace=False)
    default_sigma = rand.choice(np.linspace(5, 20, 1000), num_injections, replace=False)

    defaults = {
        "gaussian": {
            "profile": gaussian(0.5, 0.025),
            "sigma": 20,
            "frequency": default_freq[0],
            "DM": 121.4375,
        },
        "subpulse": {
            "profile": gaussian(0.5, 0.025) + 0.5 * gaussian(0.6, 0.015),
            "sigma": 20,
            "frequency": default_freq[0],
            "DM": 121.4375,
        },
        "interpulse": {
            "profile": gaussian(0.5, 0.025) + 0.8 * gaussian(0.1, 0.02),
            "sigma": 20,
            "frequency": default_freq[0],
            "DM": 121.4375,
        },
        "faint": {
            "profile": gaussian(0.5, 0.025),
            "sigma": 10,
            "frequency": default_freq[0],
            "DM": 121.4375,
        },
        "high-DM": {
            "profile": gaussian(0.5, 0.025),
            "sigma": 20,
            "frequency": default_freq[0],
            "DM": 212.3,
        },
        "slow": {
            "profile": gaussian(0.5, 0.025),
            "sigma": 20,
            "frequency": 3.27,
            "DM": 121.4375,
        },
        "fast": {
            "profile": gaussian(0.5, 0.025),
            "sigma": 20,
            "frequency": 70.26,
            "DM": 121.4375,
        },
    }

    injection_profiles = []

    if type(injection_profile) == str and injection_profile != "random":
        injection_profile = defaults[injection_profile]
        injection_profiles.append(injection_profile)
        if injection_profile != "slow" and injection_profile != "fast":
            log.info(f"Your randomly assigned frequency is {default_freq} Hz.")

    elif injection_profile == "random":
        for i in range(num_injections):
            pulse = generate_pulse()
            injection_profiles.append(
                {
                    "profile": pulse,
                    "sigma": default_sigma[i],
                    "frequency": default_freq[i],
                    "DM": default_dm[i],
                }
            )

    else:
        injection_profiles.append(injection_profile)

    if remove_spectra:
        log.info("Replacing spectra with expected mean value.")
        pspec.power_spectra[:] = pspec.num_days
        pspec.bad_freq_indices = [[]]

    # If the power is 0 nothing should be injected
    # Here I just check the zero bins in DM0 at the start and set them all to 0 at the end
    # There are probably easier ways to do this
    zero_bins = pspec.power_spectra[0, :] == 0

    i = 0
    for injection_dict in injection_profiles:
        (
            injection,
            bins_temp,
            dms_temp,
            predicted_nharm,
            predicted_sigma,
        ) = Injection(
            pspec, full_harm_bins, **injection_dict, scale_injections=scale_injections
        ).injection()
        if len(injection) == 0:
            log.info("Pulsar too weak.")
            continue
        # parameters = np.array(
        #    [injection_profile[1], injection_profile[2], injection_profile[3]]
        # )
        # dms.append(dms_temp)
        # bins.append(bins_temp)
        injection_dict["dms"] = dms_temp
        injection_dict["bins"] = bins_temp
        injection_dict["predicted_nharm"] = predicted_nharm
        injection_dict["predicted_sigma"] = predicted_sigma
        if isinstance(injection_dict["profile"], (np.ndarray, list)):
            injection_dict["profile"] = "custom_profile"

        # Just using pspec.power_spectra[dms_temp,:][:, bins_temp] will return the slice but
        # not change the object
        injected_indices = np.ix_(dms_temp, bins_temp)

        pspec.power_spectra[injected_indices] += injection.astype(
            pspec.power_spectra.dtype
        )

        i += 1
    pspec.power_spectra[:, zero_bins] = 0

    return injection_profiles<|MERGE_RESOLUTION|>--- conflicted
+++ resolved
@@ -314,12 +314,9 @@
         Returns:
         ________
                 harms (ndarray) : (Potentially rescaled) Fourier-transformed harmonics
-<<<<<<< HEAD
-=======
                 bins (ndarray) : frequency bins of the injection
                 dm_indices (ndarray) : dm bins of the injection
                 used_nharm (int) : Number of harmonics that will be injected
->>>>>>> 75c3bd56
         """
         # estimate sigma
         true_dm_injection_index = self.true_dm_trial - dm_indices[0]
@@ -455,17 +452,12 @@
                                               profile in the dictionary defaults, or a dict with
                                               custom injection profile keys
                                               (profile, sigma, frequency, DM)
-<<<<<<< HEAD
-            num_injections (int)            : provided if injection_profile == 'random.' How many profiles
-                                              to randomly generate.
-=======
             num_injections (int)            : provided if injection_profile == 'random.' How
                                               many profiles to randomly generate.
             remove_spectra (bool)           : Whether to remove the spectra. Replaced by static value
             scale_injections (bool)         : Whether to scale the injection so that the
                                             detected sigma should be
                                             the same as the input sigma. Default: False
->>>>>>> 75c3bd56
 
     Returns:
     --------
