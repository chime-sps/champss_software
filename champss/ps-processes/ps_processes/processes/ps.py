--- conflicted
+++ resolved
@@ -154,13 +154,10 @@
     nbit = attribute(validator=instance_of(int), default=32)
     num_threads = attribute(validator=instance_of(int), default=8)
     mp_chunk_size: bool = attribute(default=10)
-<<<<<<< HEAD
-    telescope_location = attribute(default=CHIME_LOCATION)
-=======
     save_medians: bool = attribute(default=False)
     write_medians: bool = attribute(default=False)
     write_zero_dm_medians: bool = attribute(default=False)
->>>>>>> 595cddd0
+    telescope_location = attribute(default=CHIME_LOCATION)
     static_filter = attribute(init=False)
     dynamic_filter = attribute(init=False)
 
