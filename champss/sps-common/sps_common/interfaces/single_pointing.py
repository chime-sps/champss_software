--- conflicted
+++ resolved
@@ -482,13 +482,9 @@
     def __attrs_post_init__(self):
         """Find indices of real detections and injections."""
         all_indices = np.arange(len(self.candidates))
-<<<<<<< HEAD
-        injection_flags = np.asarray([cand.injection for cand in self.candidates])
-=======
         injection_flags = np.asarray(
             [cand.injection for cand in self.candidates], dtype=bool
         )
->>>>>>> 34df3f80
         self.real_indices = all_indices[~injection_flags]
         self.injection_indices = all_indices[injection_flags]
 
@@ -596,11 +592,7 @@
         injection_candidates_count = len(injected_candidates)
         recovered_injections = len(unique_indices)
         if verbose:
-<<<<<<< HEAD
-            log.info(f"Injected Pulsars: {all_injections_count}")
-=======
             log.info(f"Injected Pulsars:     {all_injections_count}")
->>>>>>> 34df3f80
             log.info(f"Injection Candidates: {injection_candidates_count}")
             log.info(f"Recovered Injections: {recovered_injections}")
 
